--- conflicted
+++ resolved
@@ -1,6 +1,4 @@
 # neo4j-fastapi
-<<<<<<< HEAD
-
 API for interacting with the Evo-KG knowledge graph using Neo4j, built with FastAPI.
 
 ## Setup and Running
@@ -52,10 +50,4 @@
     This command executes `app/main.py` within the Poetry-managed environment, starting the Uvicorn server.
 
 6.  **Access the API:**
-    The API will typically be available at `http://127.0.0.1:1026` (or the host/port specified in your environment variables). You can access the interactive documentation at `http://127.0.0.1:1026/docs`.
-=======
-Torch dependency:
-```shell
-pip install torch==2.1.2+cu121 torchvision==0.16.2+cu121 torchaudio==2.1.2 --index-url https://download.pytorch.org/whl/cu121
-```
->>>>>>> 6d130477
+    The API will typically be available at `http://127.0.0.1:1026` (or the host/port specified in your environment variables). You can access the interactive documentation at `http://127.0.0.1:1026/docs`.